module github.com/mikefarah/yq/v4

require (
	github.com/a8m/envsubst v1.4.2
	github.com/alecthomas/participle/v2 v2.1.1
	github.com/alecthomas/repr v0.4.0
	github.com/dimchansky/utfbom v1.1.1
	github.com/elliotchance/orderedmap v1.6.0
	github.com/fatih/color v1.18.0
	github.com/goccy/go-json v0.10.3
	github.com/goccy/go-yaml v1.13.0
	github.com/jinzhu/copier v0.4.0
	github.com/magiconair/properties v1.8.7
	github.com/pelletier/go-toml/v2 v2.2.3
	github.com/pkg/diff v0.0.0-20210226163009-20ebb0f2a09e
	github.com/spf13/cobra v1.8.1
	github.com/spf13/pflag v1.0.5
	github.com/yuin/gopher-lua v1.1.1
	golang.org/x/net v0.31.0
	golang.org/x/text v0.20.0
	gopkg.in/op/go-logging.v1 v1.0.0-20160211212156-b2cb9fa56473
	gopkg.in/yaml.v3 v3.0.1
)

require (
	github.com/inconshreveable/mousetrap v1.1.0 // indirect
	github.com/mattn/go-colorable v0.1.13 // indirect
	github.com/mattn/go-isatty v0.0.20 // indirect
<<<<<<< HEAD
	golang.org/x/sys v0.26.0 // indirect
=======
	golang.org/x/sys v0.27.0 // indirect
	golang.org/x/xerrors v0.0.0-20220907171357-04be3eba64a2 // indirect
>>>>>>> 4af292f0
)

go 1.21.0

toolchain go1.22.5<|MERGE_RESOLUTION|>--- conflicted
+++ resolved
@@ -26,12 +26,8 @@
 	github.com/inconshreveable/mousetrap v1.1.0 // indirect
 	github.com/mattn/go-colorable v0.1.13 // indirect
 	github.com/mattn/go-isatty v0.0.20 // indirect
-<<<<<<< HEAD
-	golang.org/x/sys v0.26.0 // indirect
-=======
 	golang.org/x/sys v0.27.0 // indirect
 	golang.org/x/xerrors v0.0.0-20220907171357-04be3eba64a2 // indirect
->>>>>>> 4af292f0
 )
 
 go 1.21.0
