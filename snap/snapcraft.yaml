name: yq
<<<<<<< HEAD
version: '3.4.1'
=======
version: '4.0.0'
>>>>>>> 2577fe54
summary: A lightweight and portable command-line YAML processor
description: |
  The aim of the project is to be the jq or sed of yaml files.

base: core18
grade: stable # devel|stable. must be 'stable' to release into candidate/stable channels
confinement: strict

apps:
  yq:
    command: yq
    plugs: [home]

parts:
  yq:
    plugin: go
    go-channel: 1.15/stable
    source: .
    source-type: git
    go-importpath: github.com/mikefarah/yq<|MERGE_RESOLUTION|>--- conflicted
+++ resolved
@@ -1,9 +1,5 @@
 name: yq
-<<<<<<< HEAD
-version: '3.4.1'
-=======
 version: '4.0.0'
->>>>>>> 2577fe54
 summary: A lightweight and portable command-line YAML processor
 description: |
   The aim of the project is to be the jq or sed of yaml files.
