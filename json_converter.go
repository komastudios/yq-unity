package main

import (
	"encoding/json"
<<<<<<< HEAD
	"strconv"
=======
>>>>>>> 86639acf

	yaml "gopkg.in/yaml.v2"
)

func jsonToString(context interface{}) string {
	out, err := json.Marshal(toJSON(context))
	if err != nil {
		die("error printing yaml as json: ", err)
	}
	return string(out)
}

func toJSON(context interface{}) interface{} {
	switch context.(type) {
	case []interface{}:
		oldArray := context.([]interface{})
		newArray := make([]interface{}, len(oldArray))
		for index, value := range oldArray {
			newArray[index] = toJSON(value)
		}
		return newArray
	case yaml.MapSlice:
		oldMap := context.(yaml.MapSlice)
		newMap := make(map[string]interface{})
		for _, entry := range oldMap {
			if str, ok := entry.Key.(string); ok {
				newMap[str] = toJSON(entry.Value)
			} else if i, ok := entry.Key.(int); ok {
				newMap[strconv.Itoa(i)] = toJSON(entry.Value)
			} else if b, ok := entry.Key.(bool); ok {
				newMap[strconv.FormatBool(b)] = toJSON(entry.Value)
			}
		}
		return newMap
	default:
		return context
	}
}<|MERGE_RESOLUTION|>--- conflicted
+++ resolved
@@ -2,11 +2,7 @@
 
 import (
 	"encoding/json"
-<<<<<<< HEAD
 	"strconv"
-=======
->>>>>>> 86639acf
-
 	yaml "gopkg.in/yaml.v2"
 )
 
